--- conflicted
+++ resolved
@@ -45,10 +45,6 @@
       run: |
         python -c "import pandas, numpy, flask; print('Core dependencies OK')"
         python -c "from src.data_processing.loader import DataLoader; print('DataLoader OK')"
-<<<<<<< HEAD
-        python -c "from src.data_processing.preprocessor import TimeSeriesPreprocessor; print('Preprocessor OK')"
-=======
->>>>>>> da363ed7
         echo "Validation completed"
   docker-build:
     name: Docker Build Test
